--- conflicted
+++ resolved
@@ -886,7 +886,6 @@
                         sys.stdout.write("\r\n[remote disconnected]\r\n")
                     break
             else:
-<<<<<<< HEAD
                 try:
                     myinput = fh.read()
                     myinput = check_escape_seq(myinput, fh)
@@ -894,15 +893,8 @@
                         tlvdata.send(session.connection, myinput)
                 except IOError:
                     pass
-=======
-                myinput = fh.read()
-                myinput = check_escape_seq(myinput, fh)
-                if myinput:
-                    tlvdata.send(session.connection, myinput)
         if powerstate is None or powertime < time.time() - 60:  # Check powerstate every 60 seconds
             check_power_state()
-
->>>>>>> 168f60de
     else:
         currcommand = prompt()
         try:
