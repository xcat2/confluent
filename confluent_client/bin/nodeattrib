--- conflicted
+++ resolved
@@ -110,7 +110,6 @@
                 requestargs=args[1:]
         except:
             pass
-<<<<<<< HEAD
     elif options.clear or options.environment or options.prompt:
         sys.stderr.write('Attribute names required with specified options\n')
         argparser.print_help()
@@ -142,31 +141,6 @@
             showtype = 'current'
         elif requestargs == []:
             #showtype already set
-=======
-        argset = argset.strip()
-        if argset:
-            arglist += shlex.split(argset)
-        argset = argfile.readline()
-    session.stop_if_noderange_over(noderange, options.maxnodes)
-    exitcode=client.updateattrib(session,arglist,nodetype, noderange, options, None)
-if exitcode != 0:
-    sys.exit(exitcode)
-
-# Lists all attributes
-
-if len(args) > 0:
-    # setting output to all so it can search since if we do have something to search, we want to show all outputs even if it is blank.
-    if requestargs is None:
-        showtype = 'current'
-    elif requestargs == []:
-        #showtype already set
-        pass
-    else:
-        try:
-            requestargs.remove('all')
-            requestargs.remove('current')
-        except ValueError:
->>>>>>> c60bf68c
             pass
         else:
             try:
@@ -186,4 +160,4 @@
     sys.exit(exitcode)
 
 if __name__ == '__main__':
-    asyncio.get_event_loop().run_until_complete(main())+    asyncio.get_event_loop().run_until_complete(main())
