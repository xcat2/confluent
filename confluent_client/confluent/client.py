--- conflicted
+++ resolved
@@ -688,14 +688,10 @@
         keydata = {}
         for attrib in updateargs[1:]:
             keydata[attrib] = None
-<<<<<<< HEAD
         async for res in session.update(targpath, keydata):
-=======
-        for res in session.update(targpath, keydata):
             for node in res.get('databynode', {}):
                 for warnmsg in res['databynode'][node].get('_warnings', []):
                     sys.stderr.write('Warning: ' + warnmsg + '\n')
->>>>>>> c60bf68c
             if 'error' in res:
                 if 'errorcode' in res:
                     exitcode = res['errorcode']
