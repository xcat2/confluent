--- conflicted
+++ resolved
@@ -1,7 +1,7 @@
 from setuptools import setup
 import os
 
-data_files = [('/etc/profile.d', ['confluent_env.sh'])]
+data_files = [('/etc/profile.d', ['confluent_env.sh', 'confluent_env.csh'])]
 try:
     scriptlist = ['bin/{0}'.format(d) for d in os.listdir('bin/')]
     data_files.append(('/opt/confluent/share/man/man1', ['man/man1/' + x for x in os.listdir('man/man1')]))
@@ -16,9 +16,5 @@
     url='http://xcat.sf.net/',
     packages=['confluent'],
     scripts=scriptlist,
-<<<<<<< HEAD
     data_files=data_files,
-=======
-    data_files=[('/etc/profile.d', ['confluent_env.sh','confluent_env.csh'])],
->>>>>>> 44892ae1
 )