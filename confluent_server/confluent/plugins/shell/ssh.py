# vim: tabstop=4 shiftwidth=4 softtabstop=4

# Copyright 2015-2018 Lenovo
#
# Licensed under the Apache License, Version 2.0 (the "License");
# you may not use this file except in compliance with the License.
# You may obtain a copy of the License at
#
#     http://www.apache.org/licenses/LICENSE-2.0
#
# Unless required by applicable law or agreed to in writing, software
# distributed under the License is distributed on an "AS IS" BASIS,
# WITHOUT WARRANTIES OR CONDITIONS OF ANY KIND, either express or implied.
# See the License for the specific language governing permissions and
# limitations under the License.


# This plugin provides an ssh implementation comforming to the 'console'
# specification.  consoleserver or shellserver would be equally likely
# to use this.

import confluent.exceptions as cexc
import confluent.interface.console as conapi
import confluent.log as log
import confluent.util as util

import hashlib
import sys
sys.modules['gssapi'] = None
#paramiko = eventlet.import_patched('paramiko')
import asyncio
import asyncssh


<<<<<<< HEAD


class HostKeyHandler:
=======
class HostKeyHandler(paramiko.client.MissingHostKeyPolicy):
>>>>>>> 9d979256

    def __init__(self, configmanager, node):
        self.cfm = configmanager
        self.node = node

    def missing_host_key(self, client, hostname, key):
        # have to catch the valueerror and use ssh-keyscan to trigger this, asyncssh host key handling
        # is a bit more limited compared to paramiko

        #but... leverage /etc/ssh/ssh_known_hosts, we can try that way, and if it fails, fallback to our
        #confluent db based handler
        fingerprint = 'sha512$' + hashlib.sha512(key.asbytes()).hexdigest()
        cfg = self.cfm.get_node_attributes(
                self.node, ('pubkeys.ssh', 'pubkeys.addpolicy'))
        if 'pubkeys.ssh' not in cfg[self.node]:
            if ('pubkeys.addpolicy' in cfg[self.node] and
                    cfg[self.node]['pubkeys.addpolicy'] and
                    cfg[self.node]['pubkeys.addpolicy']['value'] == 'manual'):
                raise cexc.PubkeyInvalid('New ssh key detected',
                                         key.asbytes(), fingerprint,
                                         'pubkeys.ssh', 'newkey')
            auditlog = log.Logger('audit')
            auditlog.log({'node': self.node, 'event': 'sshautoadd',
                          'fingerprint': fingerprint})
            self.cfm.set_node_attributes(
                    {self.node: {'pubkeys.ssh': fingerprint}})
            return True
        elif cfg[self.node]['pubkeys.ssh']['value'] == fingerprint:
            return True
        raise cexc.PubkeyInvalid(
            'Mismatched SSH host key detected', key.asbytes(), fingerprint,
                'pubkeys.ssh', 'mismatch'
        )


class SshShell(conapi.Console):

    def __init__(self, node, config, username=b'', password=b''):
        self.node = node
        self.ssh = None
        self.datacallback = None
        self.nodeconfig = config
        self.username = username
        self.password = password
        self.connected = False
        self.width = 80
        self.height = 24
        self.inputmode = 0  # 0 = username, 1 = password...

    def resize(self, width, height):
        self.width = width
        self.height = height
        if not self.connected:
            return
        # asyncssh channel has change_terminal_size, hurray
        self.shell[0].channel.change_terminal_size(width=width, height=height)

    async def recvdata(self):
        while self.connected:
            pendingdata = await self.shell[1].read(8192)
            if not pendingdata:
                self.ssh.close()
                if self.datacallback:
                    self.datacallback(conapi.ConsoleEvent.Disconnect)
                return
            self.datacallback(pendingdata)

    async def connect(self, callback):
        # for now, we just use the nodename as the presumptive ssh destination
        # TODO(jjohnson2): use a 'nodeipget' utility function for architectures
        # that would rather not use the nodename as anything but an opaque
        # identifier
        self.datacallback = callback
        if self.username != b'':
<<<<<<< HEAD
            await self.logon()
=======
            self.logon()
>>>>>>> 9d979256
        else:
            self.inputmode = 0
            callback('\r\nlogin as: ')
        return

    def logon(self):
        self.inputmode = -3
        util.spawn(self.do_logon())
    
    async def do_logon(self):
        sco = asyncssh.SSHClientConnectionOptions()
        #The below would be to support the confluent db, and only fallback if the SSH CA do not work
        #sco.client_fatory = SSHKnownHostsLookup

        try:
            self.datacallback('\r\nConnecting to {}...'.format(self.node))
            try:
                self.ssh = await asyncssh.connect(self.node, username=self.username.decode(), password=self.password.decode(), known_hosts='/etc/ssh/ssh_known_hosts')
            except ValueError:
                #TODO: non-cert ssh targets
                raise
        except cexc.PubkeyInvalid as pi:
            self.ssh.close()
            self.keyaction = b''
            self.candidatefprint = pi.fingerprint
            self.datacallback(pi.message)
            self.keyattrname = pi.attrname
            self.datacallback('\r\nNew fingerprint: ' + pi.fingerprint)
            self.inputmode = -1
            self.datacallback('\r\nEnter "disconnect" or "accept": ')
            return
        except Exception as e:
            if self.ssh:
                self.ssh.close()
            self.inputmode = 0
            self.username = b''
            self.password = b''
            warn = 'Error connecting to {0}:\r\n {1}\r\n'.format(self.node, str(e))
            self.datacallback('\r\n' + warn)
            self.datacallback('\r\nlogin as: ')
            return
        self.inputmode = 2
        self.connected = True
        self.datacallback('Connected\r\n')
        self.shell = await self.ssh.open_session(term_type='vt100', term_size=(self.width, self.height)) # self.ssh.invoke_shell(width=self.width,
                                           # height=self.height)
        self.rxthread = util.spawn(self.recvdata())

    async def write(self, data):
        if self.inputmode == -2:
            self.datacallback(conapi.ConsoleEvent.Disconnect)
            return
        elif self.inputmode == -3:
            return
        elif self.inputmode == -1:
            while len(data) and data[0:1] == b'\x7f' and len(self.keyaction):
                self.datacallback('\b \b')  # erase previously echoed value
                self.keyaction = self.keyaction[:-1]
                data = data[1:]
            while len(data) and data[0:1] == b'\x7f':
                data = data[1:]
            while b'\x7f' in data:
                delidx = data.index(b'\x7f')
                data = data[:delidx - 1] + data[delidx + 1:]
            self.keyaction += data
            if b'\r' in self.keyaction:
                action = self.keyaction.split(b'\r')[0]
                if action.lower() == b'accept':
                    self.nodeconfig.set_node_attributes(
                        {self.node:
                             {self.keyattrname: self.candidatefprint}})
                    self.datacallback('\r\n')
                    self.logon()
                elif action.lower() == b'disconnect':
                    self.datacallback(conapi.ConsoleEvent.Disconnect)
                else:
                    self.keyaction = b''
                    self.datacallback('\r\nEnter "disconnect" or "accept": ')
            elif len(data) > 0:
                self.datacallback(data)
        elif self.inputmode == 0:
            while len(data) and data[0:1] == b'\x7f' and len(self.username):
                self.datacallback('\b \b')  # erase previously echoed value
                self.username = self.username[:-1]
                data = data[1:]
            while len(data) and data[0:1] == b'\x7f':
                data = data[1:]
            while b'\x7f' in data:
                delidx = data.index(b'\x7f')
                data = data[:delidx - 1] + data[delidx + 1:]
            self.username += data
            if b'\r' in self.username:
                self.username, self.password = self.username.split(b'\r')[:2]
                lastdata = data.split(b'\r')[0]
                if lastdata != '':
                    self.datacallback(lastdata)
                self.datacallback('\r\nEnter password: ')
                self.inputmode = 1
            elif len(data) > 0:
                # echo back typed data
                self.datacallback(data)
        elif self.inputmode == 1:
            while len(data) > 0 and data[0:1] == b'\x7f':
                self.password = self.password[:-1]
                data = data[1:]
            while b'\x7f' in data:
                delidx = data.index(b'\x7f')
                data = data[:delidx - 1] + data[delidx + 1:]
            self.password += data
            if b'\r' in self.password:
                self.password = self.password.split(b'\r')[0]
                self.datacallback(b'\r\n')
                self.logon()
        else:
            self.shell[0].write(data.decode())

    def close(self):
        if self.ssh is not None:
            self.ssh.close()
        self.datacallback = None


def create(nodes, element, configmanager, inputdata):
    if len(nodes) == 1:
        return SshShell(nodes[0], configmanager)


class SshConn():

    def __init__(self, node, config, username=b'', password=b''):
        self.node = node
        self.ssh = None
        self.datacallback = None
        self.nodeconfig = config
        self.username = username
        self.password = password
        self.connected = False
        self.inputmode = 0  # 0 = username, 1 = password...

    def __del__(self):
        if self.connected:
            self.close()

    def do_logon(self):
        self.ssh = paramiko.SSHClient()
        self.ssh.set_missing_host_key_policy(
                HostKeyHandler(self.nodeconfig, self.node))
        log.log({'info': f"Connecting to {self.node} by ssh"})
        try:
            if self.password:
                self.ssh.connect(self.node, username=self.username,
                                 password=self.password, allow_agent=False,
                                 look_for_keys=False)
            else:
                self.ssh.connect(self.node, username=self.username)
        except paramiko.AuthenticationException as e:
            self.ssh.close()
            self.inputmode = 0
            self.username = b''
            self.password = b''
            log.log({'warn': f"Error connecting to {self.node}: {str(e)}"})
            return
        except paramiko.ssh_exception.NoValidConnectionsError as e:
            self.ssh.close()
            self.inputmode = 0
            self.username = b''
            self.password = b''
            log.log({'warn': f"Error connecting to {self.node}: {str(e)}"})
            return
        except cexc.PubkeyInvalid as pi:
            self.ssh.close()
            self.keyaction = b''
            self.candidatefprint = pi.fingerprint
            log.log({'warn': pi.message})
            self.keyattrname = pi.attrname
            log.log({'info': f"New fingerprint: {pi.fingerprint}"})
            self.inputmode = -1
            return
        except paramiko.SSHException as pi:
            self.ssh.close()
            self.inputmode = -2
            warn = str(pi)
            if warnhostkey:
                warn += ' (Older cryptography package on this host only ' \
                        'works with ed25519, check ssh startup on target ' \
                        'and permissions on /etc/ssh/*key)\r\n'
                log.log({'warn': warn})
            return
        except Exception as e:
            self.ssh.close()
            self.ssh.close()
            self.inputmode = 0
            self.username = b''
            self.password = b''
            log.log({'warn': f"Error connecting to {self.node}: {str(e)}"})
            return
        self.inputmode = 2
        self.connected = True
        log.log({'info': f"Connected by ssh to {self.node}"})

    def exec_command(self, cmd, cmdargs):
        safecmd = cmd.translate(str.maketrans({"[": r"\]",
                                               "]":  r"\]",
                                               "?": r"\?",
                                               "!": r"\!",
                                               "\\": r"\\",
                                               "^": r"\^",
                                               "$": r"\$",
                                               " ": r"\ ",
                                               "*": r"\*"}))
        cmds = [safecmd]
        for arg in cmdargs:
            arg = arg.translate(str.maketrans({"[": r"\]",
                                               "]":  r"\]",
                                               "?": r"\?",
                                               "!": r"\!",
                                               "\\": r"\\",
                                               "^": r"\^",
                                               "$": r"\$",
                                               " ": r"\ ",
                                               "*": r"\*"}))
            arg = "%s" % (str(arg).replace(r"'", r"'\''"),)
            cmds.append(arg)

        runcmd = " ".join(cmds)
        stdin, stdout, stderr = self.ssh.exec_command(runcmd)
        rcode = stdout.channel.recv_exit_status()
        return stdout.readlines(), stderr.readlines()

    def close(self):
        if self.ssh is not None:
            self.ssh.close()
        log.log({'info': f"Disconnected from {self.node}"})<|MERGE_RESOLUTION|>--- conflicted
+++ resolved
@@ -32,13 +32,9 @@
 import asyncssh
 
 
-<<<<<<< HEAD
 
 
 class HostKeyHandler:
-=======
-class HostKeyHandler(paramiko.client.MissingHostKeyPolicy):
->>>>>>> 9d979256
 
     def __init__(self, configmanager, node):
         self.cfm = configmanager
@@ -113,11 +109,7 @@
         # identifier
         self.datacallback = callback
         if self.username != b'':
-<<<<<<< HEAD
             await self.logon()
-=======
-            self.logon()
->>>>>>> 9d979256
         else:
             self.inputmode = 0
             callback('\r\nlogin as: ')
