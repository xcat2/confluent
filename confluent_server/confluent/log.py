--- conflicted
+++ resolved
@@ -64,11 +64,7 @@
 import confluent.config.conf as conf
 import confluent.exceptions as exc
 import eventlet
-<<<<<<< HEAD
-import fcntl
 import glob
-=======
->>>>>>> 9975d57d
 import json
 import os
 import re
@@ -133,16 +129,18 @@
         Use the specified filename for streamed logging
         """
         self.filepath = filepath
-        self.textpath = self.filepath +logname
-        self.binpath = self.filepath + logname + ".cbl"
+        self.textpath = os.path.join(self.filepath, logname)
+        self.binpath = os.path.join(self.filepath, logname + ".cbl")
         self.textfile = None
         self.binfile = None
 
     def open(self):
         if self.textfile is None:
             self.textfile = open(self.textpath, mode='ab')
+            self.textfile.seek(0, 2)
         if self.binfile is None:
             self.binfile = open(self.binpath, mode='ab')
+            self.binfile.seek(0, 2)
         return self.textfile, self.binfile
 
     def try_emit(self, binrecord, textrecord):
@@ -517,11 +515,6 @@
             self.filepath = os.path.join(self.filepath, "consoles")
         if not os.path.isdir(self.filepath):
             os.makedirs(self.filepath, 448)
-<<<<<<< HEAD
-=======
-        self.textpath = os.path.join(self.filepath, logname)
-        self.binpath = os.path.join(self.filepath, logname + ".cbl")
->>>>>>> 9975d57d
         self.writer = None
         self.closer = None
         self.handler = TimedAndSizeRotatingFileHandler(self.filepath, logname,
@@ -537,15 +530,6 @@
         fcntl.flock(self.lockfile, arrribute)
 
     def writedata(self):
-<<<<<<< HEAD
-=======
-        if self.textfile is None:
-            self.textfile = open(self.textpath, mode='ab')
-            self.textfile.seek(0, 2)
-        if self.binfile is None:
-            self.binfile = open(self.binpath, mode='ab')
-            self.binfile.seek(0, 2)
->>>>>>> 9975d57d
         while self.logentries:
             textfile, binfile = self.handler.open()
             entry = self.logentries.popleft()
@@ -562,13 +546,8 @@
             elif not self.isconsole:
                 textdate = time.strftime(
                     '%b %d %H:%M:%S ', time.localtime(tstamp))
-<<<<<<< HEAD
-            self._lock(fcntl.LOCK_EX)
+            flock(self.textfile, LOCK_EX)
             offset = textfile.tell() + len(textdate)
-=======
-            flock(self.textfile, LOCK_EX)
-            offset = self.textfile.tell() + len(textdate)
->>>>>>> 9975d57d
             datalen = len(data)
             eventaux = entry[4]
             if eventaux is None:
@@ -586,11 +565,13 @@
                 textrecord = textdate + data
                 if not textrecord.endswith('\n'):
                     textrecord += '\n'
-<<<<<<< HEAD
             files = self.handler.try_emit(binrecord, textrecord)
             if not files:
                 self.handler.emit(binrecord, textrecord)
             else:
+                # Release the lock that was held to preserve the correct offset
+                # binrecord value is to be discarded anyway
+                flock(self.textfile, LOCK_UN)
                 # Log the rolling event at first, then log the last data
                 # which cause the rolling event.
                 to_bfile, to_tfile = files
@@ -598,16 +579,6 @@
                 roll_data = "rename:%s>%s" % (self.handler.textpath, to_tfile)
                 self.logentries.appendleft([DataTypes.event, tstamp, roll_data,
                                             Events.logrollover, None])
-            self._lock(fcntl.LOCK_UN)
-=======
-            self.textfile.write(textrecord)
-            flock(self.textfile, LOCK_UN)
-            flock(self.binfile, LOCK_EX)
-            self.binfile.write(binrecord)
-            flock(self.binfile, LOCK_UN)
-        self.textfile.flush()
-        self.binfile.flush()
->>>>>>> 9975d57d
         if self.closer is None:
             self.closer = eventlet.spawn_after(15, self.closelog)
         self.writer = None
@@ -631,11 +602,7 @@
             binfile = open(binpath, mode='r')
         except IOError:
             return '', 0, 0
-<<<<<<< HEAD
-        self._lock(fcntl.LOCK_SH)
-=======
         flock(binfile, LOCK_SH)
->>>>>>> 9975d57d
         binfile.seek(0, 2)
         binidx = binfile.tell()
         currsize = 0
@@ -643,6 +610,7 @@
         termstate = None
         recenttimestamp = 0
         access_last_rename = False
+        flock(textfile, LOCK_SH)
         while binidx > 0 and currsize < size:
             binidx -= 16
             binfile.seek(binidx, 0)
@@ -661,11 +629,13 @@
                                                              datalen)
                 # Rolling event detected, close the current bin file, then open
                 # the renamed bin file.
+                flock(binfile, LOCK_UN)
                 binfile.close()
                 try:
                     binfile = open(binpath, mode='r')
                 except IOError:
                     return '', 0, 0
+                flock(binfile, LOCK_SH)
                 binfile.seek(0, 2)
                 binidx = binfile.tell()
             elif ltype != 2:
@@ -676,18 +646,13 @@
             offsets.append((offset, datalen, textpath))
             if termstate is None:
                 termstate = eventaux
-<<<<<<< HEAD
-        binfile.close()
-        textdata = ''
-=======
         flock(binfile, LOCK_UN)
         binfile.close()
         textdata = ''
-        flock(textfile, LOCK_SH)
->>>>>>> 9975d57d
         while offsets:
             (offset, length, textpath) = offsets.pop()
             if textfile.name != textpath:
+                flock(textfile, LOCK_UN)
                 textfile.close()
                 try:
                     textfile = open(textpath)
@@ -695,11 +660,7 @@
                     return '', 0, 0
             textfile.seek(offset, 0)
             textdata += textfile.read(length)
-<<<<<<< HEAD
-        self._lock(fcntl.LOCK_UN)
-=======
         flock(textfile, LOCK_UN)
->>>>>>> 9975d57d
         textfile.close()
         if termstate is None:
             termstate = 0
