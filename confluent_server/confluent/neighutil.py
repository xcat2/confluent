# vim: tabstop=4 shiftwidth=4 softtabstop=4

# Copyright 2016 Lenovo
#
# Licensed under the Apache License, Version 2.0 (the "License");
# you may not use this file except in compliance with the License.
# You may obtain a copy of the License at
#
#     http://www.apache.org/licenses/LICENSE-2.0
#
# Unless required by applicable law or agreed to in writing, software
# distributed under the License is distributed on an "AS IS" BASIS,
# WITHOUT WARRANTIES OR CONDITIONS OF ANY KIND, either express or implied.
# See the License for the specific language governing permissions and
# limitations under the License.

# A consolidated manage of neighbor table information management.

import confluent.util as util
import os
import eventlet.semaphore as semaphore
import eventlet.green.socket as socket
import struct

neightable = {}
neightime = 0

import re

neighlock = semaphore.Semaphore()

def _update_neigh():
    global neightable
    global neightime
    neightime = os.times()[4]
    s = socket.socket(socket.AF_NETLINK, socket.SOCK_RAW, socket.NETLINK_ROUTE)
    s.bind((0, 0))
    # RTM_GETNEIGH
    # nlmsghdr struct: u32 len, u16 type, u16 flags, u32 seq, u32 pid
    nlhdr = b'\x1c\x00\x00\x00\x1e\x00\x01\x03\x00\x00\x00\x00\x00\x00\x00\x00'
    # ndmsg struct u8 family u8 pad, u16 pad, s32 ifidx, u16 state, u8 flags, u8 type
    ndmsg=  b'\x00\x00\x00\x00\x00\x00\x00\x00\x00\x00\x00\x00'
    s.sendall(nlhdr + ndmsg)
    neightable = {}
<<<<<<< HEAD
    while True:
        pdata = s.recv(65536)
        v = memoryview(pdata)
        if struct.unpack('H', v[4:6])[0] == 3:  # netlink done message
            break
        while len(v):
            length, typ = struct.unpack('IH', v[:6])
            if typ == 28:
                hlen = struct.calcsize('BIHBB')
                _, idx, state, flags, typ = struct.unpack('BIHBB', v[16:16+hlen])
                if typ == 1:  # only handle unicast entries
                    curraddr = None
                    currip = None
                    rta = v[16+hlen:length]
                    while len(rta):
                        rtalen, rtatyp = struct.unpack('HH', rta[:4])
                        if rtatyp == 2:  # hwaddr
                            curraddr = rta[4:rtalen].tobytes()
                            if len(curraddr) == 20:
                                curraddr = curraddr[12:]
                        elif rtatyp == 1:  # ip address
                            currip = rta[4:rtalen].tobytes()
                        rta = rta[rtalen:]
                        if not rtalen:
                            break
                    if curraddr and currip:
                        neightable[currip] = curraddr
            v = v[length:]
=======
    try:
        while True:
            pdata = s.recv(65536)
            v = memoryview(pdata)
            if struct.unpack('H', v[4:6])[0] == 3:
                break
            while len(v):
                length, typ = struct.unpack('IH', v[:6])
                if typ == 28:
                    hlen = struct.calcsize('BIHBB')
                    _, idx, state, flags, typ = struct.unpack('BIHBB', v[16:16+hlen])
                    if typ == 1:  # only handle unicast entries
                        curraddr = None
                        currip = None
                        rta = v[16+hlen:length]
                        while len(rta):
                            rtalen, rtatyp = struct.unpack('HH', rta[:4])
                            if rtatyp == 2:  # hwaddr
                                curraddr = rta[4:rtalen].tobytes()
                                if len(curraddr) == 20:
                                    curraddr = curraddr[12:]
                            elif rtatyp == 1:  # ip address
                                currip = rta[4:rtalen].tobytes()
                            rta = rta[rtalen:]
                            if not rtalen:
                                break
                        if curraddr and currip:
                            neightable[currip] = curraddr
                v = v[length:]
    finally:
        s.close()
>>>>>>> 64652039


def get_hwaddr(ipaddr):
    hwaddr = None
    if os.name == 'nt':
        return hwaddr
    if ':' in ipaddr:
        ipaddr = socket.inet_pton(socket.AF_INET6, ipaddr)
    elif '.' in ipaddr:
        ipaddr = socket.inet_pton(socket.AF_INET, ipaddr)
    with neighlock:
        updated = False
        if os.times()[4] > (neightime + 30):
            _update_neigh()
            updated = True
        hwaddr = neightable.get(ipaddr, None)
        if not hwaddr and not updated:
            _update_neigh()
            hwaddr = neightable.get(ipaddr, None)
    if hwaddr:
        hwaddr = ':'.join(['{:02x}'.format(x) for x in bytearray(hwaddr)])
    return hwaddr


if __name__ == '__main__':
    import sys
    print(repr(get_hwaddr(sys.argv[1])))<|MERGE_RESOLUTION|>--- conflicted
+++ resolved
@@ -42,36 +42,6 @@
     ndmsg=  b'\x00\x00\x00\x00\x00\x00\x00\x00\x00\x00\x00\x00'
     s.sendall(nlhdr + ndmsg)
     neightable = {}
-<<<<<<< HEAD
-    while True:
-        pdata = s.recv(65536)
-        v = memoryview(pdata)
-        if struct.unpack('H', v[4:6])[0] == 3:  # netlink done message
-            break
-        while len(v):
-            length, typ = struct.unpack('IH', v[:6])
-            if typ == 28:
-                hlen = struct.calcsize('BIHBB')
-                _, idx, state, flags, typ = struct.unpack('BIHBB', v[16:16+hlen])
-                if typ == 1:  # only handle unicast entries
-                    curraddr = None
-                    currip = None
-                    rta = v[16+hlen:length]
-                    while len(rta):
-                        rtalen, rtatyp = struct.unpack('HH', rta[:4])
-                        if rtatyp == 2:  # hwaddr
-                            curraddr = rta[4:rtalen].tobytes()
-                            if len(curraddr) == 20:
-                                curraddr = curraddr[12:]
-                        elif rtatyp == 1:  # ip address
-                            currip = rta[4:rtalen].tobytes()
-                        rta = rta[rtalen:]
-                        if not rtalen:
-                            break
-                    if curraddr and currip:
-                        neightable[currip] = curraddr
-            v = v[length:]
-=======
     try:
         while True:
             pdata = s.recv(65536)
@@ -103,7 +73,6 @@
                 v = v[length:]
     finally:
         s.close()
->>>>>>> 64652039
 
 
 def get_hwaddr(ipaddr):
