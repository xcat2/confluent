--- conflicted
+++ resolved
@@ -163,11 +163,7 @@
 
 
 rootcollections = ['deployment/', 'discovery/', 'events/', 'networking/',
-<<<<<<< HEAD
-                   'noderange/', 'nodes/', 'nodegroups/', 'storage/', 'usergroups/' ,
-=======
                    'noderange/', 'nodes/', 'nodegroups/', 'storage/', 'usergroups/',
->>>>>>> 78dc6e31
                    'users/', 'uuid', 'version', 'staging/']
 
 
