# vim: tabstop=4 shiftwidth=4 softtabstop=4

# Copyright 2014 IBM Corporation
# Copyright 2015-2018 Lenovo
#
# Licensed under the Apache License, Version 2.0 (the "License");
# you may not use this file except in compliance with the License.
# You may obtain a copy of the License at
#
#     http://www.apache.org/licenses/LICENSE-2.0
#
# Unless required by applicable law or agreed to in writing, software
# distributed under the License is distributed on an "AS IS" BASIS,
# WITHOUT WARRANTIES OR CONDITIONS OF ANY KIND, either express or implied.
# See the License for the specific language governing permissions and
# limitations under the License.
# concept here that mapping from the resource tree and arguments go to
# specific python class signatures.  The intent is to require
# plugin authors to come here if they *really* think they need new 'commands'
# and hopefully curtail deviation by each plugin author

# have to specify a standard place for cfg selection of *which* plugin
# as well a standard to map api requests to python funcitons
# e.g. <nodeelement>/power/state maps to some plugin
# HardwareManager.get_power/set_power selected by hardwaremanagement.method
# plugins can advertise a set of names if there is a desire for readable things
# exceptions to handle os images
# endpoints point to a class... usually, the class should have:
# -create
# -retrieve
# -update
# -delete
# functions.  Console is special and just get's passed through
# see API.txt

import confluent
import confluent.alerts as alerts
import confluent.log as log
import confluent.tlvdata as tlvdata
import confluent.config.attributes as attrscheme
import confluent.config.configmanager as cfm
import confluent.collective.manager as collective
import confluent.discovery.core as disco
import confluent.interface.console as console
import confluent.exceptions as exc
import confluent.messages as msg
import confluent.mountmanager as mountmanager
import confluent.networking.macmap as macmap
import confluent.noderange as noderange
import confluent.osimage as osimage
import confluent.plugin as plugin
try:
    import confluent.shellmodule as shellmodule
except ImportError:
    pass
try:
    import OpenSSL.crypto as crypto
except ImportError:
    # Only required for collective mode
    crypto = None
import confluent.util as util
import eventlet
import eventlet.greenpool as greenpool
import eventlet.green.ssl as ssl
import eventlet.queue as queue
import eventlet.semaphore as semaphore
import itertools
import msgpack
import os
import eventlet.green.socket as socket
import struct
import sys
<<<<<<< HEAD
import uuid
=======
>>>>>>> 7da3944b
import yaml

pluginmap = {}
dispatch_plugins = (b'ipmi', u'ipmi', b'redfish', u'redfish', b'tsmsol', u'tsmsol', b'geist', u'geist', b'deltapdu', u'deltapdu', b'eatonpdu', u'eatonpdu', b'affluent', u'affluent', b'cnos', u'cnos', b'enos', u'enos')

PluginCollection = plugin.PluginCollection

try:
    unicode
except NameError:
    unicode = str

def seek_element(currplace, currkey, depth):
    try:
        return currplace[currkey]
    except TypeError:
        if isinstance(currplace, PluginCollection):
            # we hit a plugin curated collection, all children
            # are up to the plugin to comprehend
            if currplace.maxdepth and depth > currplace.maxdepth:
                raise
            return currplace
        raise


def nested_lookup(nestdict, key):
    try:
        currloc = nestdict
        for i in range(len(key)):
            currk = key[i]
            currloc = seek_element(currloc, currk, len(key) - i)
        return currloc
    except TypeError:
        raise exc.NotFoundException("Invalid element requested")


def load_plugins():
    # To know our plugins directory, we get the parent path of 'bin'
    _init_core()
    path = os.path.dirname(os.path.realpath(__file__))
    plugintop = os.path.realpath(os.path.join(path, 'plugins'))
    plugins = set()
    for plugindir in os.listdir(plugintop):
        plugindir = os.path.join(plugintop, plugindir)
        if not os.path.isdir(plugindir):
            continue
        sys.path.insert(1, plugindir)
        # two passes, to avoid adding both py and pyc files
        for plugin in os.listdir(plugindir):
            if plugin.startswith('.'):
                continue
            if '__pycache__' in plugin:
                continue
            (plugin, plugtype) = os.path.splitext(plugin)
            if plugtype == '.sh':
                pluginmap[plugin] = shellmodule.Plugin(
                    os.path.join(plugindir, plugin + '.sh'))
            elif "__init__" not in plugin:
                plugins.add(plugin)
        for plugin in plugins:
            tmpmod = __import__(plugin)
            if 'plugin_names' in tmpmod.__dict__:
                for name in tmpmod.plugin_names:
                    pluginmap[name] = tmpmod
            else:
                pluginmap[plugin] = tmpmod
                _register_resource(tmpmod)
        plugins.clear()
        # restore path to not include the plugindir
        sys.path.pop(1)
    disco.register_affluent(pluginmap['affluent'])


def _register_resource(plugin):
    global noderesources
    if 'custom_resources' in plugin.__dict__:
        _merge_dict(noderesources, plugin.custom_resources)


def _merge_dict(original, custom):
    for k,v in custom.items():
        if k in original:
            if isinstance(original.get(k), dict):
                _merge_dict(original.get(k), custom.get(k))
            else:
                original[k] = custom.get(k)
        else:
            original[k] = custom.get(k)


rootcollections = ['deployment/', 'discovery/', 'events/', 'networking/',
                   'noderange/', 'nodes/', 'nodegroups/', 'storage/', 'usergroups/' ,
<<<<<<< HEAD
                   'users/', 'uuid', 'version', 'staging/']
=======
                   'users/', 'uuid', 'version']
>>>>>>> 7da3944b


class PluginRoute(object):
    def __init__(self, routedict):
        self.routeinfo = routedict



def handle_storage(configmanager, inputdata, pathcomponents, operation):
    if len(pathcomponents) == 1:
        yield msg.ChildCollection('remote/')
        return
    if pathcomponents[1] == 'remote':
        for rsp in mountmanager.handle_request(configmanager, inputdata, pathcomponents[2:], operation):
            yield rsp

def handle_deployment(configmanager, inputdata, pathcomponents,
                      operation):
    if len(pathcomponents) == 1:
        yield msg.ChildCollection('distributions/')
        yield msg.ChildCollection('profiles/')
        yield msg.ChildCollection('importing/')
        return
    if pathcomponents[1] == 'distributions':
        if len(pathcomponents) == 2 and operation == 'retrieve':
            for dist in osimage.list_distros():
                yield msg.ChildCollection(dist + '/')
            return
        if len(pathcomponents) == 3:
            distname = pathcomponents[-1]
            if 'operation' == 'update':
                if inputdata.get('rescan', False):
                    osimage.rescan_dist(distname)
    if pathcomponents[1] == 'profiles':
        if len(pathcomponents) == 2 and operation == 'retrieve':
            for prof in osimage.list_profiles():
                yield msg.ChildCollection(prof + '/')
            return
        if len(pathcomponents) >= 3:
            profname = pathcomponents[2]
        if len(pathcomponents) == 4:
            if operation == 'retrieve':
                if len(pathcomponents) == 4 and pathcomponents[-1] == 'info':
                    with open('/var/lib/confluent/public/os/{}/profile.yaml'.format(profname)) as profyaml:
                        profinfo = yaml.safe_load(profyaml)
                        profinfo['name'] = profname
                    yield msg.KeyValueData(profinfo)
                    return
        elif len(pathcomponents) == 3:
            if operation == 'retrieve':
                yield msg.ChildCollection('info')
            if operation == 'update':
                if 'updateboot' in inputdata:
                    osimage.update_boot(profname)
                    yield msg.KeyValueData({'updated': profname})
                    return
                elif 'rebase' in inputdata:
                    try:
                        updated, customized = osimage.rebase_profile(profname)
                    except osimage.ManifestMissing:
                        raise exc.InvalidArgumentException('Specified profile {0} does not have a manifest.yaml for rebase'.format(profname))
                    for upd in updated:
                        yield msg.KeyValueData({'updated': upd})                        
                    for cust in customized:
                        yield msg.KeyValueData({'customized': cust})
                    return
    if pathcomponents[1] == 'fingerprint':
        if operation == 'create':
            importer = osimage.MediaImporter(inputdata['filename'], configmanager, checkonly=True)
            medinfo = {
                'targetpath': importer.targpath,
                'name': importer.osname,
                'oscategory': importer.oscategory,
                'errors': importer.errors,
            }
            yield msg.KeyValueData(medinfo)
            return
    if pathcomponents[1] == 'importing':
        if len(pathcomponents) == 2 or not pathcomponents[-1]:
            if operation == 'retrieve':
                for imp in osimage.list_importing():
                    yield imp
                return
            elif operation == 'create':
                if inputdata.get('custname', None):
                    importer = osimage.MediaImporter(inputdata['filename'],
                                                    configmanager, inputdata['custname'])
                else:
                    importer = osimage.MediaImporter(inputdata['filename'],
                                                    configmanager)
                yield msg.KeyValueData({'target': importer.targpath,
                                        'name': importer.importkey})
                return
        elif len(pathcomponents) == 3:
            if operation == 'retrieve':
                for res in osimage.get_importing_status(pathcomponents[-1]):
                    yield res
                return
            elif operation == 'delete':
                for res in osimage.remove_importing(pathcomponents[-1]):
                    yield res
                return
    raise exc.NotFoundException('Unrecognized request')


def _init_core():
    global noderesources
    global nodegroupresources
    import confluent.shellserver as shellserver
    # _ prefix indicates internal use (e.g. special console scheme) and should not
    # be enumerated in any collection
    noderesources = {
        'attributes': {
            'rename': PluginRoute({'handler': 'attributes'}),
            'all': PluginRoute({'handler': 'attributes'}),
            'current': PluginRoute({'handler': 'attributes'}),
            'expression': PluginRoute({'handler': 'attributes'}),
        },
        'boot': {
            'nextdevice': PluginRoute({
                'pluginattrs': ['hardwaremanagement.method'],
                'default': 'ipmi',
            }),
        },
        'configuration': {
            'management_controller': {
                'alerts': {
                    'destinations': PluginCollection({
                        'pluginattrs': ['hardwaremanagement.method'],
                        'default': 'ipmi',
                    }),
                },
                'clear': PluginRoute({
                        'pluginattrs': ['hardwaremanagement.method'],
                        'default': 'ipmi',
                }),
                'users': PluginCollection({
                    'pluginattrs': ['hardwaremanagement.method'],
                    'default': 'ipmi',
                }),
                'licenses': PluginCollection({
                    'pluginattrs': ['hardwaremanagement.method'],
                    'default': 'ipmi',
                }),
                'save_licenses': PluginRoute({
                    'pluginattrs': ['hardwaremanagement.method'],
                    'default': 'ipmi',
                }),
                'net_interfaces': PluginCollection({
                    'pluginattrs': ['hardwaremanagement.method'],
                    'default': 'ipmi',
                }),
                'reset': PluginRoute({
                    'pluginattrs': ['hardwaremanagement.method'],
                    'default': 'ipmi',
                }),
                'hostname': PluginRoute({
                    'pluginattrs': ['hardwaremanagement.method'],
                    'default': 'ipmi',
                }),
                'identifier': PluginRoute({
                    'pluginattrs': ['hardwaremanagement.method'],
                    'default': 'ipmi',
                }),
                'domain_name': PluginRoute({
                    'pluginattrs': ['hardwaremanagement.method'],
                    'default': 'ipmi',
                }),
                'location': PluginRoute({
                    'pluginattrs': ['hardwaremanagement.method'],
                    'default': 'ipmi',
                }),
                'ntp': {
                    'enabled': PluginRoute({
                        'pluginattrs': ['hardwaremanagement.method'],
                        'default': 'ipmi',
                    }),
                    'servers': PluginCollection({
                        'pluginattrs': ['hardwaremanagement.method'],
                        'default': 'ipmi',
                    }),
                },
                'extended': {
                    'all': PluginRoute({
                        'pluginattrs': ['hardwaremanagement.method'],
                        'default': 'ipmi',
                    }),
                    'extra': PluginRoute({
                        'pluginattrs': ['hardwaremanagement.method'],
                        'default': 'ipmi',
                    }),
                    'advanced': PluginRoute({
                        'pluginattrs': ['hardwaremanagement.method'],
                        'default': 'ipmi',
                    }),
                    'extra_advanced': PluginRoute({
                        'pluginattrs': ['hardwaremanagement.method'],
                        'default': 'ipmi',
                    }),
                },
            },
            'storage': {
                'all': PluginRoute({
                    'pluginattrs': ['hardwaremanagement.method'],
                    'default': 'ipmi',
                }),
                'arrays': PluginCollection({
                    'pluginattrs': ['hardwaremanagement.method'],
                    'default': 'ipmi',
                }),
                'disks': PluginCollection({
                    'pluginattrs': ['hardwaremanagement.method'],
                    'default': 'ipmi',
                }),
                'volumes': PluginCollection({
                    'pluginattrs': ['hardwaremanagement.method'],
                    'default': 'ipmi',
                })
            },
            'system': {
                'all': PluginRoute({
                    'pluginattrs': ['hardwaremanagement.method'],
                    'default': 'ipmi',
                }),
                'advanced': PluginRoute({
                    'pluginattrs': ['hardwaremanagement.method'],
                    'default': 'ipmi',
                }),
                'clear': PluginRoute({
                    'pluginattrs': ['hardwaremanagement.method'],
                    'default': 'ipmi',
                })
            },
        },
        '_console': {
            'session': PluginRoute({
                'pluginattrs': ['console.method'],
            }),
        },
        '_shell': {
            'session': PluginRoute({
                # For now, not configurable, wait until there's demand
                'handler': 'ssh',
            }),
        },
        '_enclosure': {
            'reseat_bay': PluginRoute(
                {'pluginattrs': ['hardwaremanagement.method'],
                 'default': 'ipmi'}),
        },
        'shell': {
            # another special case similar to console
            'sessions': PluginCollection({
                    'handler': shellserver,
            }),
        },
        'console': {
            # this is a dummy value, http or socket must handle special
            'session': None,
            'license': PluginRoute({
                'pluginattrs': ['hardwaremanagement.method'],
                'default': 'ipmi',
            }),
            'graphical': PluginRoute({
                'pluginattrs': ['hardwaremanagement.method'],
                'default': 'ipmi',
            }),
            'ikvm': PluginRoute({'handler': 'ikvm'}),
        },
        'description': PluginRoute({
            'pluginattrs': ['hardwaremanagement.method'],
            'default': 'ipmi',
        }),
        'deployment': {
            'ident_image': PluginRoute({
                'handler': 'identimage'
            })
        },
        'events': {
            'hardware': {
                'log': PluginRoute({
                    'pluginattrs': ['hardwaremanagement.method'],
                    'default': 'ipmi',
                }),
                'decode': PluginRoute({
                    'pluginattrs': ['hardwaremanagement.method'],
                    'default': 'ipmi',
                }),
            },
        },
        #'forward': {
        #    # Another dummy value, currently only for the gui
        #    'web': None,
        #},
        'health': {
            'hardware': PluginRoute({
                'pluginattrs': ['hardwaremanagement.method'],
                'default': 'ipmi',
            }),
        },
        'identify': PluginRoute({
            'pluginattrs': ['hardwaremanagement.method'],
            'default': 'ipmi',
        }),
        'inventory': {
            'hardware': {
                'all': PluginCollection({
                    'pluginattrs': ['hardwaremanagement.method'],
                    'default': 'ipmi',
                }),
            },
            'firmware': {
                'all': PluginCollection({
                    'pluginattrs': ['hardwaremanagement.method'],
                    'default': 'ipmi',
                }),
                'updates': {
                    'active': PluginCollection({
                            'pluginattrs': ['hardwaremanagement.method'],
                            'default': 'ipmi',
                    }),
                },
            },
        },
        'layout': PluginRoute({'handler': 'layout'}),
        'media': {
            'uploads': PluginCollection({
                'pluginattrs': ['hardwaremanagement.method'],
                'default': 'ipmi',
            }),
            'attach': PluginRoute({
                'pluginattrs': ['hardwaremanagement.method'],
                'default': 'ipmi',
            }),
            'detach': PluginRoute({
                'pluginattrs': ['hardwaremanagement.method'],
                'default': 'ipmi',
            }),
            'current': PluginRoute({
                'pluginattrs': ['hardwaremanagement.method'],
                'default': 'ipmi',
            }),

        },
        'power': {
            'state': PluginRoute({
                'pluginattrs': ['hardwaremanagement.method'],
                'default': 'ipmi',
            }),
            'inlets': PluginCollection({'handler': 'pdu'}),
            'outlets': PluginCollection({'pluginattrs': ['hardwaremanagement.method']}),
            'reseat':  PluginRoute({'handler': 'enclosure'}),
        },
        'sensors': {
            'hardware': {
                'all': PluginCollection({
                    'pluginattrs': ['hardwaremanagement.method'],
                    'default': 'ipmi',
                }),
                'normalized': {
                    'inlet_temp': PluginRoute({
                        'pluginattrs': ['hardwaremanagement.method'],
                        'default': 'ipmi',
                    }),
                    'average_cpu_temp': PluginRoute({
                        'pluginattrs': ['hardwaremanagement.method'],
                        'default': 'ipmi',
                    }),
                    'total_power': PluginRoute({
                        'pluginattrs': ['hardwaremanagement.method'],
                        'default': 'ipmi',
                    }),
                },
                'energy': PluginCollection({
                    'pluginattrs': ['hardwaremanagement.method'],
                    'default': 'ipmi',
                }),
                'temperature': PluginCollection({
                    'pluginattrs': ['hardwaremanagement.method'],
                    'default': 'ipmi',
                }),
                'power': PluginCollection({
                    'pluginattrs': ['hardwaremanagement.method'],
                    'default': 'ipmi',
                }),
                'fans': PluginCollection({
                    'pluginattrs': ['hardwaremanagement.method'],
                    'default': 'ipmi',
                }),
                'leds': PluginCollection({
                    'pluginattrs': ['hardwaremanagement.method'],
                    'default': 'ipmi',
                }),
            },

        },
        'support': {
            'servicedata': PluginCollection({
                'pluginattrs': ['hardwaremanagement.method'],
                'default': 'ipmi',
            }),
        },
    }

    nodegroupresources = {
        'attributes': {
            'check': PluginRoute({'handler': 'attributes'}),
            'rename': PluginRoute({'handler': 'attributes'}),
            'all': PluginRoute({'handler': 'attributes'}),
            'current': PluginRoute({'handler': 'attributes'}),
        },
    }


def create_user(inputdata, configmanager):
    try:
        username = inputdata['name']
        del inputdata['name']
        role = inputdata['role']
        del inputdata['role']
    except (KeyError, ValueError):
        raise exc.InvalidArgumentException('Missing user name or role')
    configmanager.create_user(username, role, attributemap=inputdata)


def create_usergroup(inputdata, configmanager):
    try:
        groupname = inputdata['name']
        role = inputdata['role']
        del inputdata['name']
        del inputdata['role']
    except (KeyError, ValueError):
        raise exc.InvalidArgumentException("Missing user name or role")
    configmanager.create_usergroup(groupname, role)


def update_usergroup(groupname, attribmap, configmanager):
    try:
        configmanager.set_usergroup(groupname, attribmap)
    except ValueError as e:
        raise exc.InvalidArgumentException(str(e))

def update_user(name, attribmap, configmanager):
    try:
        configmanager.set_user(name, attribmap)
    except ValueError as e:
        raise exc.InvalidArgumentException(str(e))


def show_usergroup(groupname, configmanager):
    groupinfo = configmanager.get_usergroup(groupname)
    for attr in groupinfo:
        yield msg.Attributes(kv={attr: groupinfo[attr]})

def show_user(name, configmanager):
    userobj = configmanager.get_user(name)
    rv = {}
    for attr in attrscheme.user:
        rv[attr] = None
        if attr == 'password':
            if 'cryptpass' in userobj:
                rv['password'] = {'cryptvalue': True}
            yield msg.CryptedAttributes(kv={'password': rv['password']},
                                        desc=attrscheme.user[attr][
                                            'description'])
        else:
            if attr in userobj:
                rv[attr] = userobj[attr]
            yield msg.Attributes(kv={attr: rv[attr]},
                                 desc=attrscheme.user[attr]['description'])
    if 'role' in userobj:
        yield msg.Attributes(kv={'role': userobj['role']})




def stripnode(iterablersp, node):
    for i in iterablersp:
        if i is None:
            raise exc.NotImplementedException("Not Implemented")
        i.strip_node(node)
        yield i


def iterate_collections(iterable, forcecollection=True):
    for coll in iterable:
        if forcecollection and coll[-1] != '/':
            coll += '/'
        yield msg.ChildCollection(coll, candelete=True)


def iterate_resources(fancydict):
    for resource in fancydict:
        if resource.startswith("_"):
            continue
        if resource == 'abbreviate':
            pass
        elif not isinstance(fancydict[resource], PluginRoute):  # a resource
            resource += '/'
        yield msg.ChildCollection(resource)


def delete_user(user, configmanager):
    configmanager.del_user(user)
    yield msg.DeletedResource(user)

def delete_usergroup(usergroup, configmanager):
    configmanager.del_usergroup(usergroup)
    yield msg.DeletedResource(usergroup)


def delete_nodegroup_collection(collectionpath, configmanager):
    if len(collectionpath) == 2:  # just the nodegroup
        group = collectionpath[-1]
        configmanager.del_groups([group])
        yield msg.DeletedResource(group)
    else:
        raise Exception("Not implemented")


def delete_node_collection(collectionpath, configmanager, isnoderange):
    if len(collectionpath) == 2:  # just node
        nodes = [collectionpath[-1]]
        if isnoderange:
            nodes = noderange.NodeRange(nodes[0], configmanager).nodes
        configmanager.del_nodes(nodes)
        for node in nodes:
            yield msg.DeletedResource(node)
    else:
        raise Exception("Not implemented")


def enumerate_nodegroup_collection(collectionpath, configmanager):
    nodegroup = collectionpath[1]
    if not configmanager.is_nodegroup(nodegroup):
        raise exc.NotFoundException(
            'Invalid nodegroup: {0} not found'.format(nodegroup))
    del collectionpath[0:2]
    collection = nested_lookup(nodegroupresources, collectionpath)
    return iterate_resources(collection)


def enumerate_node_collection(collectionpath, configmanager):
    if collectionpath == ['nodes']:  # it is just '/node/', need to list nodes
        allnodes = list(configmanager.list_nodes())
        try:
            allnodes.sort(key=noderange.humanify_nodename)
        except TypeError:
            allnodes.sort()
        return iterate_collections(allnodes)
    nodeorrange = collectionpath[1]
    if collectionpath[0] == 'nodes' and not configmanager.is_node(nodeorrange):
        raise exc.NotFoundException("Invalid element requested")
    collection = nested_lookup(noderesources, collectionpath[2:])
    if len(collectionpath) == 2 and collectionpath[0] == 'noderange':
        collection['nodes'] = {}
        collection['abbreviate'] = {}
    if not isinstance(collection, dict):
        raise exc.NotFoundException("Invalid element requested")
    return iterate_resources(collection)


def create_group(inputdata, configmanager):
    try:
        groupname = inputdata['name']
        del inputdata['name']
        attribmap = {groupname: inputdata}
    except KeyError:
        raise exc.InvalidArgumentException()
    try:
        configmanager.add_group_attributes(attribmap)
    except ValueError as e:
        raise exc.InvalidArgumentException(str(e))
    yield msg.CreatedResource(groupname)


def create_node(inputdata, configmanager):
    try:
        nodename = inputdata['name']
        if ' ' in nodename:
            raise exc.InvalidArgumentException('Name "{0}" is not supported'.format(nodename))
        del inputdata['name']
        attribmap = {nodename: inputdata}
    except KeyError:
        raise exc.InvalidArgumentException('name not specified')
    try:
        configmanager.add_node_attributes(attribmap)
    except ValueError as e:
        raise exc.InvalidArgumentException(str(e))
    yield msg.CreatedResource(nodename)


def create_noderange(inputdata, configmanager):
    try:
        noder = inputdata['name']
        del inputdata['name']
        attribmap = {}
        for node in noderange.NodeRange(noder).nodes:
            attribmap[node] = inputdata
    except KeyError:
        raise exc.InvalidArgumentException('name not specified')
    try:
        configmanager.add_node_attributes(attribmap)
    except ValueError as e:
        raise exc.InvalidArgumentException(str(e))
    for node in attribmap:
        yield msg.CreatedResource(node)



def enumerate_collections(collections):
    for collection in collections:
        yield msg.ChildCollection(collection)


def handle_nodegroup_request(configmanager, inputdata,
                             pathcomponents, operation):
    iscollection = False
    routespec = None
    if len(pathcomponents) < 2:
        if operation == "create":
            inputdata = msg.InputAttributes(pathcomponents, inputdata)
            return create_group(inputdata.attribs, configmanager)
        allgroups = list(configmanager.get_groups())
        try:
            allgroups.sort(key=noderange.humanify_nodename)
        except TypeError:
            allgroups.sort()
        return iterate_collections(allgroups)
    elif len(pathcomponents) == 2:
        iscollection = True
    else:
        try:
            routespec = nested_lookup(nodegroupresources, pathcomponents[2:])
            if isinstance(routespec, dict):
                iscollection = True
            elif isinstance(routespec, PluginCollection):
                iscollection = False  # it is a collection, but plugin defined
        except KeyError:
            raise exc.NotFoundException("Invalid element requested")
    if iscollection:
        if operation == "delete":
            return delete_nodegroup_collection(pathcomponents,
                                               configmanager)
        elif operation == "retrieve":
            return enumerate_nodegroup_collection(pathcomponents,
                                                  configmanager)
        else:
            raise Exception("TODO")
    plugroute = routespec.routeinfo
    inputdata = msg.get_input_message(
        pathcomponents[2:], operation, inputdata)
    if 'handler' in plugroute:  # fixed handler definition
        hfunc = getattr(pluginmap[plugroute['handler']], operation)
        return hfunc(
            nodes=None, element=pathcomponents,
            configmanager=configmanager,
            inputdata=inputdata)
    raise Exception("unknown case encountered")


class BadPlugin(object):
    def __init__(self, node, plugin):
        self.node = node
        self.plugin = plugin

    def error(self, *args, **kwargs):
        yield msg.ConfluentNodeError(
            self.node, self.plugin + ' is not a supported plugin')


class BadCollective(object):
    def __init__(self, node):
        self.node = node

    def error(self, *args, **kwargs):
        yield msg.ConfluentNodeError(
            self.node, 'collective mode is active, but collective.manager '
                       'is not set for this node')

def abbreviate_noderange(configmanager, inputdata, operation):
    if operation != 'create':
        raise exc.InvalidArgumentException('Must be a create with nodes in list')
    if 'nodes' not in inputdata:
        raise exc.InvalidArgumentException('Must be given list of nodes under key named nodes')
    if isinstance(inputdata['nodes'], str) or isinstance(inputdata['nodes'], unicode):
        inputdata['nodes'] = inputdata['nodes'].split(',')
    return (msg.KeyValueData({'noderange': noderange.ReverseNodeRange(inputdata['nodes'], configmanager).noderange}),)


def _keepalivefn(connection, xmitlock):
    while True:
        eventlet.sleep(30)
        with xmitlock:
            connection.sendall(b'\x00\x00\x00\x00\x00\x00\x00\x01\x00')

def handle_dispatch(connection, cert, dispatch, peername):
    cert = crypto.dump_certificate(crypto.FILETYPE_ASN1, cert)
    if not util.cert_matches(
            cfm.get_collective_member(peername)['fingerprint'], cert):
        connection.close()
        return
    if dispatch[0:2] != b'\x01\x03':  # magic value to indicate msgpack
        # We only support msgpack now
        # The magic should preclude any pickle, as the first byte can never be
        # under 0x20 or so.
        connection.close()
        return
    xmitlock = semaphore.Semaphore()
    keepalive = eventlet.spawn(_keepalivefn, connection, xmitlock)
    dispatch = msgpack.unpackb(dispatch[2:], raw=False)
    configmanager = cfm.ConfigManager(dispatch['tenant'])
    nodes = dispatch['nodes']
    inputdata = dispatch['inputdata']
    operation = dispatch['operation']
    pathcomponents = dispatch['path']
    routespec = nested_lookup(noderesources, pathcomponents)
    try:
        inputdata = msg.get_input_message(
            pathcomponents, operation, inputdata, nodes, dispatch['isnoderange'],
            configmanager)
    except Exception as res:
        with xmitlock:
            _forward_rsp(connection, res)
        keepalive.kill()
        connection.sendall('\x00\x00\x00\x00\x00\x00\x00\x00')
        connection.close()
        return
    plugroute = routespec.routeinfo
    nodesbyhandler = {}
    passvalues = []
    nodeattr = configmanager.get_node_attributes(
        nodes, plugroute['pluginattrs'])
    for node in nodes:
        plugpath = None
        for attrname in plugroute['pluginattrs']:
            if attrname in nodeattr[node]:
                plugpath = nodeattr[node][attrname]['value']
            if not plugpath and 'default' in plugroute:
                plugpath = plugroute['default'] 
        if plugpath:
            try:
                hfunc = getattr(pluginmap[plugpath], operation)
            except KeyError:
                nodesbyhandler[BadPlugin(node, plugpath).error] = [node]
                continue
            if hfunc in nodesbyhandler:
                nodesbyhandler[hfunc].append(node)
            else:
                nodesbyhandler[hfunc] = [node]
    try:
        for hfunc in nodesbyhandler:
            passvalues.append(hfunc(
                nodes=nodesbyhandler[hfunc], element=pathcomponents,
                configmanager=configmanager,
                inputdata=inputdata))
        for res in itertools.chain(*passvalues):
            with xmitlock:
                _forward_rsp(connection, res)
    except Exception as res:
        with xmitlock:
            _forward_rsp(connection, res)
    keepalive.kill()
    connection.sendall('\x00\x00\x00\x00\x00\x00\x00\x00')
    connection.close()


def _forward_rsp(connection, res):
    try:
       r = res.serialize()
    except AttributeError:
        if isinstance(res, Exception):
            r = msgpack.packb(['Exception', str(res)], use_bin_type=False)
        else:
            r = msgpack.packb(
                ['Exception', 'Unable to serialize response ' + repr(res)],
                use_bin_type=False)
    except Exception as e:
        r = msgpack.packb(
                ['Exception', 'Unable to serialize response ' + repr(res) + ' due to ' + str(e)],
                use_bin_type=False)
    rlen = len(r)
    if not rlen:
        return
    connection.sendall(struct.pack('!Q', rlen))
    connection.sendall(r)


def handle_node_request(configmanager, inputdata, operation,
                        pathcomponents, autostrip=True):
    if log.logfull:
        raise exc.TargetResourceUnavailable('Filesystem full, free up space and restart confluent service')
    iscollection = False
    routespec = None
    if pathcomponents[0] == 'noderange':
        if len(pathcomponents) > 3 and pathcomponents[2] == 'nodes':
            # transform into a normal looking node request
            # this does mean we don't see if it is a valid
            # child, but that's not a goal for the noderange
            # facility anyway
            isnoderange = False
            pathcomponents = pathcomponents[2:]
        elif len(pathcomponents) == 3 and pathcomponents[2] == 'abbreviate':
            return abbreviate_noderange(configmanager, inputdata, operation)
        else:
            isnoderange = True
    else:
        isnoderange = False
    try:
        nodeorrange = pathcomponents[1]
        if not isnoderange and not configmanager.is_node(nodeorrange):
            raise exc.NotFoundException("Invalid Node")
        if isnoderange and not (len(pathcomponents) == 3 and
                                        pathcomponents[2] == 'abbreviate'):
            try:
                nodes = noderange.NodeRange(nodeorrange, configmanager).nodes
            except Exception as e:
                raise exc.NotFoundException("Invalid Noderange: " + str(e))
        else:
            nodes = (nodeorrange,)
    except IndexError:  # doesn't actually have a long enough path
        # this is enumerating a list of nodes or just empty noderange
        if isnoderange and operation == "retrieve":
            return iterate_collections([])
        elif isnoderange and operation == "create":
            inputdata = msg.InputAttributes(pathcomponents, inputdata)
            return create_noderange(inputdata.attribs, configmanager)
        elif isnoderange or operation == "delete":
            raise exc.InvalidArgumentException()
        if operation == "create":
            inputdata = msg.InputAttributes(pathcomponents, inputdata)
            return create_node(inputdata.attribs, configmanager)
        allnodes = list(configmanager.list_nodes())
        try:
            allnodes.sort(key=noderange.humanify_nodename)
        except TypeError:
            allnodes.sort()
        return iterate_collections(allnodes)
    if (isnoderange and len(pathcomponents) == 3 and
            pathcomponents[2] == 'nodes'):
        # this means that it's a list of relevant nodes
        nodes = list(nodes)
        try:
            nodes.sort(key=noderange.humanify_nodename)
        except TypeError:
            nodes.sort()
        return iterate_collections(nodes)
    if len(pathcomponents) == 2:
        iscollection = True
    else:
        try:
            routespec = nested_lookup(noderesources, pathcomponents[2:])
        except KeyError:
            raise exc.NotFoundException("Invalid element requested")
        if isinstance(routespec, dict):
            iscollection = True
        elif isinstance(routespec, PluginCollection):
            iscollection = False  # it is a collection, but plugin defined
        elif routespec is None:
            raise exc.InvalidArgumentException('Custom interface required for resource')
    if iscollection:
        if operation == "delete":
            return delete_node_collection(pathcomponents, configmanager,
                                          isnoderange)
        elif operation == "retrieve":
            return enumerate_node_collection(pathcomponents, configmanager)
        else:
            raise Exception("TODO here")
    del pathcomponents[0:2]
    passvalues = queue.Queue()
    plugroute = routespec.routeinfo
    _plugin = None

    if 'handler' in plugroute:  # fixed handler definition, easy enough
        if isinstance(plugroute['handler'], str):
            hfunc = getattr(pluginmap[plugroute['handler']], operation)
            _plugin = pluginmap[plugroute['handler']]
        else:
            hfunc = getattr(plugroute['handler'], operation)
            _plugin = plugroute['handler']
        msginputdata = _get_input_data(_plugin, pathcomponents, operation,
                                       inputdata, nodes, isnoderange,
                                       configmanager)
        passvalue = hfunc(
            nodes=nodes, element=pathcomponents,
            configmanager=configmanager,
            inputdata=msginputdata)
        if isnoderange:
            return passvalue
        elif isinstance(passvalue, console.Console):
            return [passvalue]
        else:
            return stripnode(passvalue, nodes[0])
    elif 'pluginattrs' in plugroute:
        nodeattr = configmanager.get_node_attributes(
            nodes, plugroute['pluginattrs'] + ['collective.manager'])
        nodesbymanager = {}
        nodesbyhandler = {}
        badcollnodes = []
        for node in nodes:
            plugpath = None
            for attrname in plugroute['pluginattrs']:
                if attrname in nodeattr[node]:
                    plugpath = nodeattr[node][attrname]['value']
                if not plugpath and 'default' in plugroute:
                    plugpath = plugroute['default']
            if plugpath in dispatch_plugins:
                cfm.check_quorum()
                manager = nodeattr[node].get('collective.manager', {}).get(
                    'value', None)
                if manager:
                    if collective.get_myname() != manager:
                        if manager not in nodesbymanager:
                            nodesbymanager[manager] = set([node])
                        else:
                            nodesbymanager[manager].add(node)
                        continue
                elif list(cfm.list_collective()):
                    badcollnodes.append(node)
                    continue
            if plugpath:
                try:
                    _plugin = pluginmap[plugpath]
                    hfunc = getattr(pluginmap[plugpath], operation)
                except KeyError:
                    nodesbyhandler[BadPlugin(node, plugpath).error] = [node]
                    continue
                if hfunc in nodesbyhandler:
                    nodesbyhandler[hfunc].append(node)
                else:
                    nodesbyhandler[hfunc] = [node]
        for bn in badcollnodes:
            nodesbyhandler[BadCollective(bn).error] = [bn]
        workers = greenpool.GreenPool()
        numworkers = 0
        for hfunc in nodesbyhandler:
            numworkers += 1
            workers.spawn(addtoqueue, passvalues, hfunc, {'nodes': nodesbyhandler[hfunc],
                                           'element': pathcomponents,
                'configmanager': configmanager,
                'inputdata': _get_input_data(_plugin, pathcomponents,
                                             operation, inputdata,nodes,
                                             isnoderange, configmanager)})
        for manager in nodesbymanager:
            numworkers += 1
            workers.spawn(addtoqueue, passvalues, dispatch_request, {
                'nodes': nodesbymanager[manager], 'manager': manager,
                'element': pathcomponents, 'configmanager': configmanager,
                'inputdata': inputdata, 'operation': operation, 'isnoderange': isnoderange})
        if isnoderange or not autostrip:
            return iterate_queue(numworkers, passvalues)
        else:
            if numworkers > 0:
                return iterate_queue(numworkers, passvalues, nodes[0])
            else:
                raise exc.NotImplementedException()

        # elif isinstance(passvalues[0], console.Console):
        #     return passvalues[0]
        # else:
        #     return stripnode(passvalues[0], nodes[0])


def _get_input_data(plugin_ext, pathcomponents, operation, inputdata,
                   nodes, isnoderange, configmanager):
    if plugin_ext is not None and hasattr(plugin_ext, 'get_input_message'):
        return plugin_ext.get_input_message(pathcomponents, operation,
                                            inputdata, nodes, isnoderange,
                                            configmanager)
    else:
        return msg.get_input_message(pathcomponents, operation, inputdata,
                                     nodes, isnoderange,configmanager)


def iterate_queue(numworkers, passvalues, strip=False):
    completions = 0
    while completions < numworkers:
        nv = passvalues.get()
        if nv == 'theend':
            completions += 1
        else:
            if isinstance(nv, Exception):
                raise nv
            if strip and not isinstance(nv, console.Console):
                nv.strip_node(strip)
            yield nv


def addtoqueue(theq, fun, kwargs):
    try:
        result = fun(**kwargs)
        if isinstance(result, console.Console):
            theq.put(result)
        else:
            for pv in result:
                theq.put(pv)
    except Exception as e:
        theq.put(e)
    finally:
        theq.put('theend')


def dispatch_request(nodes, manager, element, configmanager, inputdata,
                     operation, isnoderange):
    a = configmanager.get_collective_member(manager)
    try:
        remote = socket.create_connection((a['address'], 13001))
        remote.settimeout(180)
        remote = ssl.wrap_socket(remote, cert_reqs=ssl.CERT_NONE,
                                 keyfile='/etc/confluent/privkey.pem',
                                 certfile='/etc/confluent/srvcert.pem')
    except Exception as e:
        for node in nodes:
            if a:
                yield msg.ConfluentResourceUnavailable(
                    node, 'Collective member {0} is unreachable ({1})'.format(
                        a['name'], str(e)))
            else:
                yield msg.ConfluentResourceUnavailable(
                    node,
                    '"{0}" is not recognized as a collective member'.format(
                        manager))

        return
    if not util.cert_matches(a['fingerprint'], remote.getpeercert(
            binary_form=True)):
        raise Exception("Invalid certificate on peer")
    banner = tlvdata.recv(remote)
    vers = banner.split()[2]
    if vers == b'v0':
        pvers = 2
    elif vers == b'v1':
        pvers = 4
    if sys.version_info[0] < 3:
        pvers = 2
    tlvdata.recv(remote)
    myname = collective.get_myname()
    dreq =  b'\x01\x03' + msgpack.packb(
        {'name': myname, 'nodes': list(nodes),
        'path': element,'tenant': configmanager.tenant,
        'operation': operation, 'inputdata': inputdata, 'isnoderange': isnoderange}, use_bin_type=False)
    tlvdata.send(remote, {'dispatch': {'name': myname, 'length': len(dreq)}})
    remote.sendall(dreq)
    while True:
        try:
            rlen = remote.recv(8)
        except Exception:
            for node in nodes:
                yield msg.ConfluentResourceUnavailable(
                    node, 'Collective member {0} went unreachable'.format(
                        a['name']))
            return
        while len(rlen) < 8:
            try:
                nlen = remote.recv(8 - len(rlen))
            except Exception:
                nlen = 0
            if not nlen:
                for node in nodes:
                    yield msg.ConfluentResourceUnavailable(
                        node, 'Collective member {0} went unreachable'.format(
                            a['name']))
                return
            rlen += nlen
        rlen = struct.unpack('!Q', rlen)[0]
        if rlen == 0:
            break
        try:
            rsp = remote.recv(rlen)
        except Exception:
            for node in nodes:
                yield msg.ConfluentResourceUnavailable(
                    node, 'Collective member {0} went unreachable'.format(
                        a['name']))
            return
        while len(rsp) < rlen:
            try:
                nrsp = remote.recv(rlen - len(rsp))
            except Exception:
                nrsp = 0
            if not nrsp:
                for node in nodes:
                    yield msg.ConfluentResourceUnavailable(
                        node, 'Collective member {0} went unreachable'.format(
                            a['name']))
                return
            rsp += nrsp
        if rsp == b'\x00':
            continue
        try:
            rsp = msg.msg_deserialize(rsp)
        except Exception:
            rsp = exc.deserialize_exc(rsp)
        if isinstance(rsp, Exception):
            raise rsp
        if not rsp:
            raise Exception('Error in cross-collective serialize/deserialze, see remote logs')
        yield rsp


def handle_discovery(pathcomponents, operation, configmanager, inputdata):
    if pathcomponents[0] == 'detected':
        pass

class Staging:
    def __init__(self, user, uuid):
        self.uuid_str = uuid
        self.storage_folder = '/var/lib/confluent/client_assets/' + self.uuid_str
        self.filename = None
        self.user = user
        self.base_folder = os.path.exists('/var/lib/confluent/client_assets/')

        if not self.base_folder:
            try:
                os.mkdir('/var/lib/confluent/client_assets/')
            except Exception as e:
                raise OSError(str(e))
             
    def getUUID(self):
        return self.uuid_str
    
    def get_push_url(self):
        return 'staging/{0}/{1}'.format(self.user,self.uuid_str)
    
    def create_directory(self):
        try:
            os.mkdir(self.storage_folder)
            return True
        except OSError as e:
            raise exc.InvalidArgumentException(str(e))
    
    def get_file_name(self):
        stage_file = '{}/filename.txt'.format(self.storage_folder)
        try:
            with open(stage_file, 'r') as f:
                filename = f.readline()
            os.remove(stage_file)
            return self.storage_folder + '/{}'.format(filename)
        except FileNotFoundError:
            file = None
            return False
        
    def deldirectory(self):
        pass

def handle_staging(pathcomponents, operation, configmanager, inputdata):
    '''
    e.g push_url: /confluent-api/staging/user/<unique_id> 
    '''
    if operation == 'create':
        if len(pathcomponents) == 1:
                stage = Staging(inputdata['user'],str(uuid.uuid1()))
                if stage.create_directory():
                    if 'filename' in inputdata:
                        data_file = stage.storage_folder + '/filename.txt'
                        with open(data_file, 'w') as f:
                            f.write(inputdata['filename'])     
                    else:
                        raise Exception('Error: Missing filename arg')
                    push_url = stage.get_push_url()
                    yield msg.CreatedResource(push_url)

        elif len(pathcomponents) == 3:
            stage = Staging(pathcomponents[1], pathcomponents[2])
            file = stage.get_file_name()
            if 'filedata' in inputdata and file:
                content_length = inputdata['content_length']
                remaining_length = content_length
                filedata = inputdata['filedata']
                chunk_size = 16384
                progress = 0.0
                with open(file, 'wb') as f:
                    while remaining_length > 0:
                        progress = (1 - (remaining_length/content_length)) * 100
                        datachunk = filedata['wsgi.input'].read(min(chunk_size, remaining_length))
                        f.write(datachunk)     
                        remaining_length -= len(datachunk)
                        yield msg.FileUploadProgress(progress)
                    yield msg.FileUploadProgress(100) 
                 

    elif operation == 'retrieve':
        pass
    return 

def handle_path(path, operation, configmanager, inputdata=None, autostrip=True):
    """Given a full path request, return an object.

    The plugins should generally return some sort of iterator.
    An exception is made for console/session, which should return
    a class with connect(), read(), write(bytes), and close()
    """
    pathcomponents = path.split('/')
    del pathcomponents[0]  # discard the value from leading /
    if pathcomponents[-1] == '':
        del pathcomponents[-1]
    if not pathcomponents:  # root collection list
        return enumerate_collections(rootcollections)
    elif pathcomponents[0] == 'noderange':
        return handle_node_request(configmanager, inputdata, operation,
                                   pathcomponents, autostrip)
    elif pathcomponents[0] == 'deployment':
        return handle_deployment(configmanager, inputdata, pathcomponents,
                                 operation)
    elif pathcomponents[0] == 'storage':
        return handle_storage(configmanager, inputdata, pathcomponents,
                              operation)
    elif pathcomponents[0] == 'nodegroups':
        return handle_nodegroup_request(configmanager, inputdata,
                                        pathcomponents,
                                        operation)
    elif pathcomponents[0] == 'nodes':
        # single node request of some sort
        return handle_node_request(configmanager, inputdata,
                                   operation, pathcomponents, autostrip)
    elif pathcomponents[0] == 'discovery':
        return disco.handle_api_request(
            configmanager, inputdata, operation, pathcomponents)
    elif pathcomponents[0] == 'networking':
        return macmap.handle_api_request(
            configmanager, inputdata, operation, pathcomponents)
    elif pathcomponents[0] == 'version':
        return (msg.Attributes(kv={'version': confluent.__version__}),)
    elif pathcomponents[0] == 'uuid':
        if operation == 'update':
             with open('/var/lib/confluent/public/site/confluent_uuid', 'r') as uuidf:
                fsuuid = uuidf.read().strip()
                cfm.set_global('confluent_uuid', fsuuid)
        return (msg.Attributes(kv={'uuid': cfm.get_global('confluent_uuid')}),)
    elif pathcomponents[0] == 'usergroups':
        # TODO: when non-administrator accounts exist,
        # they must only be allowed to see their own user
        try:
            usergroup = pathcomponents[1]
        except IndexError:  # it's just users/
            if operation == 'create':
                inputdata = msg.get_input_message(
                    pathcomponents, operation, inputdata,
                    configmanager=configmanager)
                create_usergroup(inputdata.attribs, configmanager)
            return iterate_collections(configmanager.list_usergroups(),
                                       forcecollection=False)
        if usergroup not in configmanager.list_usergroups():
            raise exc.NotFoundException("Invalid usergroup %s" % usergroup)
        if operation == 'retrieve':
            return show_usergroup(usergroup, configmanager)
        elif operation == 'delete':
            return delete_usergroup(usergroup, configmanager)
        elif operation == 'update':
            inputdata = msg.get_input_message(
                pathcomponents, operation, inputdata,
                configmanager=configmanager)
            update_usergroup(usergroup, inputdata.attribs, configmanager)
            return show_usergroup(usergroup, configmanager)
    elif pathcomponents[0] == 'users':
        # TODO: when non-administrator accounts exist,
        # they must only be allowed to see their own user
        try:
            user = pathcomponents[1]
        except IndexError:  # it's just users/
            if operation == 'create':
                inputdata = msg.get_input_message(
                    pathcomponents, operation, inputdata,
                    configmanager=configmanager)
                create_user(inputdata.attribs, configmanager)
            return iterate_collections(configmanager.list_users(),
                                       forcecollection=False)
        if user not in configmanager.list_users():
            raise exc.NotFoundException("Invalid user %s" % user)
        if operation == 'retrieve':
            return show_user(user, configmanager)
        elif operation == 'delete':
            return delete_user(user, configmanager)
        elif operation == 'update':
            inputdata = msg.get_input_message(
                pathcomponents, operation, inputdata,
                configmanager=configmanager)
            update_user(user, inputdata.attribs, configmanager)
            return show_user(user, configmanager)
    elif pathcomponents[0] == 'events':
        try:
            element = pathcomponents[1]
        except IndexError:
            if operation != 'retrieve':
                raise exc.InvalidArgumentException('Target is read-only')
            return (msg.ChildCollection('decode'),)
        if element != 'decode':
            raise exc.NotFoundException()
        if operation == 'update':
            return alerts.decode_alert(inputdata, configmanager)
    elif pathcomponents[0] == 'discovery':
        return handle_discovery(pathcomponents[1:], operation, configmanager,
                                inputdata)
    elif pathcomponents[0] == 'staging':
        return handle_staging(pathcomponents, operation, configmanager, inputdata)
    else:
        raise exc.NotFoundException()<|MERGE_RESOLUTION|>--- conflicted
+++ resolved
@@ -70,10 +70,7 @@
 import eventlet.green.socket as socket
 import struct
 import sys
-<<<<<<< HEAD
 import uuid
-=======
->>>>>>> 7da3944b
 import yaml
 
 pluginmap = {}
@@ -165,12 +162,9 @@
 
 
 rootcollections = ['deployment/', 'discovery/', 'events/', 'networking/',
-                   'noderange/', 'nodes/', 'nodegroups/', 'storage/', 'usergroups/' ,
-<<<<<<< HEAD
+                   'noderange/', 'nodes/', 'nodegroups/', 'storage/', 'usergroups/',
                    'users/', 'uuid', 'version', 'staging/']
-=======
-                   'users/', 'uuid', 'version']
->>>>>>> 7da3944b
+
 
 
 class PluginRoute(object):
