--- conflicted
+++ resolved
@@ -115,18 +115,6 @@
             elif header == 'LOCATION':
                 if '/eth' in value and value.endswith('.xml'):
                     targurl = '/redfish/v1/'
-<<<<<<< HEAD
-                    continue # MegaRAC redfish
-                elif value.endswith('/DeviceDescription.json'):
-                    targurl = '/DeviceDescription.json'
-                else:
-                    return
-        if handler and targurl:
-            eventlet.spawn_n(check_fish_handler, handler, peerdata, known_peers, newmacs, peerbymacaddress, machandlers, mac, peer, targurl)
-
-def check_fish_handler(handler, peerdata, known_peers, newmacs, peerbymacaddress, machandlers, mac, peer, targurl):
-    retdata = check_fish((targurl, peerdata))
-=======
                     targtype = 'megarac-bmc'
                     continue # MegaRAC redfish
                 elif value.endswith('/DeviceDescription.json'):
@@ -139,7 +127,6 @@
 
 def check_fish_handler(handler, peerdata, known_peers, newmacs, peerbymacaddress, machandlers, mac, peer, targurl, targtype):
     retdata = check_fish((targurl, peerdata, targtype))
->>>>>>> 07005d83
     if retdata:
         known_peers.add(peer)
         newmacs.add(mac)
@@ -438,19 +425,11 @@
         if '/redfish/v1/' not in peerdata[nid].get('urls', ()) and '/redfish/v1' not in peerdata[nid].get('urls', ()):
             continue
         if '/DeviceDescription.json' in peerdata[nid]['urls']:
-<<<<<<< HEAD
-            pooltargs.append(('/DeviceDescription.json', peerdata[nid]))
-        else:
-            for targurl in peerdata[nid]['urls']:
-                if '/eth' in targurl and targurl.endswith('.xml'):
-                    pooltargs.append(('/redfish/v1/', peerdata[nid]))
-=======
             pooltargs.append(('/DeviceDescription.json', peerdata[nid], 'lenovo-xcc'))
         else:
             for targurl in peerdata[nid]['urls']:
                 if '/eth' in targurl and targurl.endswith('.xml'):
                     pooltargs.append(('/redfish/v1/', peerdata[nid], 'megarac-bmc'))
->>>>>>> 07005d83
         # For now, don't interrogate generic redfish bmcs
         # This is due to a need to deduplicate from some supported SLP
         # targets (IMM, TSM, others)
